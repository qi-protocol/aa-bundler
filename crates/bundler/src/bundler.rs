--- conflicted
+++ resolved
@@ -1,8 +1,3 @@
-<<<<<<< HEAD
-=======
-use aa_bundler_contracts::entry_point::EntryPointAPI;
-use aa_bundler_primitives::{consts::flashbots_relay_endpoints, Chain, UserOperation, Wallet};
->>>>>>> 99a2942e
 use ethers::{
     prelude::{LocalWallet, SignerMiddleware},
     providers::{Http, Middleware, Provider},
@@ -15,6 +10,8 @@
     BundleRequest, FlashbotsMiddleware, PendingBundleError::BundleNotIncluded, SimulatedBundle,
 };
 use silius_contracts::entry_point::EntryPointAPI;
+use silius_contracts::entry_point::EntryPointAPI;
+use silius_primitives::{consts::flashbots_relay_endpoints, Chain, UserOperation, Wallet};
 use silius_primitives::{Chain, UserOperation, Wallet};
 use std::{sync::Arc, time::Duration};
 use tracing::{info, trace};
@@ -442,7 +439,6 @@
         test_helper::{MockFlashbotsBlockBuilderRelay, INIT_BLOCK},
         Bundler, SendBundleMode,
     };
-    use aa_bundler_primitives::{consts::flashbots_relay_endpoints, Chain, Wallet};
     use alloy_primitives::{Address as alloy_Address, U256 as alloy_U256};
     use alloy_sol_types::{sol, SolCall};
     use ethers::{
@@ -456,6 +452,7 @@
         utils::{parse_units, Anvil, AnvilInstance},
     };
     use jsonrpsee::server::{ServerBuilder, ServerHandle};
+    use silius_primitives::{consts::flashbots_relay_endpoints, Chain, Wallet};
     use std::env;
 
     sol! {
