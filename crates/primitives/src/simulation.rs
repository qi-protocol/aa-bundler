--- conflicted
+++ resolved
@@ -106,8 +106,5 @@
     pub hash: H256,
 }
 
-<<<<<<< HEAD
-=======
 /// Storage map
->>>>>>> 4ee4ab42
 pub type StorageMap = HashMap<Address, HashMap<String, u64>>;